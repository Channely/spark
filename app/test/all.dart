--- conflicted
+++ resolved
@@ -16,11 +16,8 @@
 import 'package:logging/logging.dart';
 import 'package:unittest/unittest.dart' as unittest;
 
-<<<<<<< HEAD
+import 'ace_test.dart' as ace_test;
 import 'app_test.dart' as app_test;
-=======
-import 'ace_test.dart' as ace_test;
->>>>>>> 88a0674d
 import 'gitobject_test.dart' as gitobject_test;
 import 'git_test.dart' as git_test;
 import 'preferences_test.dart' as preferences_test;
@@ -45,11 +42,8 @@
   unittest.unittestConfiguration = new SparkTestConfiguration();
   logger.onRecord.listen(_logToStdout);
 
-<<<<<<< HEAD
+  ace_test.main();
   app_test.main();
-=======
-  ace_test.main();
->>>>>>> 88a0674d
   git_test.main();
   utils_test.main();
   preferences_test.main();
