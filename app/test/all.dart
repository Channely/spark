--- conflicted
+++ resolved
@@ -16,11 +16,7 @@
 import 'package:logging/logging.dart';
 import 'package:unittest/unittest.dart' as unittest;
 
-<<<<<<< HEAD
-=======
 import 'git_test.dart' as git_test;
-import 'utils_test.dart' as utils_test;
->>>>>>> 07ac3dcd
 import 'preferences_test.dart' as preferences_test;
 import 'server_test.dart' as server_test;
 import 'tcp_test.dart' as tcp_test;
@@ -40,11 +36,8 @@
   unittest.unittestConfiguration = new SparkTestConfiguration();
   logger.onRecord.listen(_logToStdout);
 
-<<<<<<< HEAD
-=======
   git_test.main();
   utils_test.main();
->>>>>>> 07ac3dcd
   preferences_test.main();
   server_test.main();
   tcp_test.main();
