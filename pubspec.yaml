name: spark
version: 0.0.1-dev
author: Chrome Team <apps-dev@chromium.org>
description: A Chrome app based development environment.
homepage: https://github.com/GoogleChrome/spark
dependencies:
  ace: '>=0.0.6+10.7.2013'
  analyzer_experimental: any
  browser: any
  chrome: any
<<<<<<< HEAD
  chrome_gen: '>=0.0.5'
=======
  chrome_gen: 0.0.5
  compiler_unsupported: any
>>>>>>> 0b3eb4ba
  intl: any
  logging: any
  mime: any
  polymer: any
dev_dependencies:
  grinder: '>=0.0.6'
  unittest: any<|MERGE_RESOLUTION|>--- conflicted
+++ resolved
@@ -8,12 +8,7 @@
   analyzer_experimental: any
   browser: any
   chrome: any
-<<<<<<< HEAD
-  chrome_gen: '>=0.0.5'
-=======
   chrome_gen: 0.0.5
-  compiler_unsupported: any
->>>>>>> 0b3eb4ba
   intl: any
   logging: any
   mime: any
