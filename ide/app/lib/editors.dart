// Copyright (c) 2013, Google Inc. Please see the AUTHORS file for details.
// All rights reserved. Use of this source code is governed by a BSD-style
// license that can be found in the LICENSE file.

/**
 * A library to manage the list of open editors, and persist their state (like
 * their selection and scroll position) across sessions.
 */
library spark.editors;

import 'dart:async';
import 'dart:html' as html;

import 'ace.dart' as ace;
import 'event_bus.dart';
import 'preferences.dart';
import 'utils.dart';
import 'workspace.dart';

/**
 * Classes implement this interface provides/refreshes editors for [Resource]s.
 * TODO(ikarienator): Abstract [AceEditor] so we can support more editor types.
 */
abstract class EditorProvider {
  Editor createEditorForFile(File file);
  void selectFileForEditor(Editor editor, File file);
  void close(File file);
}

/**
 * An abstract Editor class. It knows:
 *
 *  * the main DOM element it's associated with
 *  * the File it's editing
 *
 * In the future, it will know how to save and restore its session state.
 */
abstract class Editor {
  html.Element get element;
  File get file;
  void resize();
  void focus();
}


/**
 * Manage a list of open editors.
 */
class EditorManager implements EditorProvider {
  final Workspace _workspace;
  final ace.AceContainer _aceContainer;
<<<<<<< HEAD
  final PreferenceStore _prefStore;
=======
  final PreferenceStore _prefs;
  final EventBus _eventBus;

>>>>>>> 44eab8f8
  final int PREFS_EDITORSTATES_VERSION = 1;

  // List of files opened in a tab.
  final List<_EditorState> _openedEditorStates = [];
  // Keep state of files that have been opened earlier.
  // Keys are persist tokens of the files.
  final Map<String, _EditorState> _savedEditorStates = {};
  final Map<File, Editor> _editorMap = {};

  final Completer<bool> _loadedCompleter = new Completer.sync();
  _EditorState _currentState;

  final StreamController<File> _selectedController =
      new StreamController.broadcast();

<<<<<<< HEAD
  EditorManager(this._workspace, this._aceContainer, this._prefStore) {
=======
  // TODO: Investigate dependency injection OR overridable singletons. We're
  // passing around too many ctor vars.
  EditorManager(this._workspace, this._aceContainer, this._prefs, this._eventBus) {
>>>>>>> 44eab8f8
    _workspace.whenAvailable().then((_) {
      _restoreState().then((_) {
        _loadedCompleter.complete(true);
      });
    });
    _prefStore.onPreferenceChange.listen((data) {
      if (data.key.startsWith('fileTypePrefs')) {
        var fileType = data.key.substring(data.key.indexOf('/') + 1);
        var currFile = _currentState.file.name;
        if (fileType == canonicalFileExt(currFile)) {
          _aceContainer.applySessionPreferences(
              currFile,
              data.valueAsJson(ifAbsent: () => {'useSoftTabs' : true, 'tabSize' : 2}));
        }
      }
    });
  }

  File get currentFile => _currentState != null ? _currentState.file : null;

  Iterable<File> get files => _openedEditorStates.map((s) => s.file);
  Future<bool> get loaded => _loadedCompleter.future;

  Stream<File> get onSelectedChange => _selectedController.stream;

  bool get dirty => _currentState == null ? false : _currentState.dirty;

  void _insertState(_EditorState state) {
    _openedEditorStates.add(state);
    _savedEditorStates[state.file.persistToToken()] = state;
  }

  bool _removeState(_EditorState state) => _openedEditorStates.remove(state);

  /**
   * This will open the given [File]. If this file is already open, it will
   * instead be made the active editor.
   */
  void openOrSelect(File file, {switching: true}) {
    if (file == null) return;
    _EditorState state = _getStateFor(file);

    if (state == null) {
      state = _savedEditorStates[file.persistToToken()];
      if (state == null) {
        state = new _EditorState.fromFile(this, file);
      }
      _insertState(state);
    }

    if (switching)
      _switchState(state);
  }

  bool isFileOpened(File file) => _getStateFor(file) != null;

  void saveAll() => _saveAll();

  void close(File file) {
    _EditorState state = _getStateFor(file);

    if (state != null) {
      int index = _openedEditorStates.indexOf(state);
      state.updateState();
      _removeState(state);

      if (state.dirty) {
        state.save();
      }

      if (_currentState == state) {
        // Switch to the next editor.
        if (_openedEditorStates.isEmpty) {
          _switchState(null);
        } else if (index < _openedEditorStates.length){
          _switchState(_openedEditorStates[index]);
        } else {
          _switchState(_openedEditorStates[index - 1]);
        }
      }

      persistState();
    }
  }

  // Save state of the editor manager.
  void persistState() {
    // The value of the pref is a map. The format is the following:
    // openedTabs: [ ... ] -> list of persist token of the opened files.
    // filesState: [ ... ] -> list of states of previously opened files: known
    //     files.
    // version: 1 -> PREFS_EDITORSTATES_VERSION. The version number helps
    //     ensure that the format is valid.
    Map savedMap = {};
    savedMap['openedTabs'] =
        _openedEditorStates.map((_EditorState s) => s.file.persistToToken()).
        toList();
    List<Map> filesState = [];
    _savedEditorStates.forEach((String key, _EditorState value) {
      filesState.add(value.toMap());
    });
    savedMap['filesState'] = filesState;
    savedMap['version'] = PREFS_EDITORSTATES_VERSION;
    _prefStore.setJsonValue('editorStates', savedMap);
  }

  // Restore state of the editor manager.
  Future _restoreState() {
    return _prefStore.getJsonValue('editorStates', ifAbsent: () => {}).then((Map savedData) {
      int version = savedData['version'];
      if (version == PREFS_EDITORSTATES_VERSION) {
        List<String> openedTabs = savedData['openedTabs'];
        List<Map> filesState = savedData['filesState'];
        // Restore state of known files.
        filesState.forEach((Map m) {
          _EditorState state = new _EditorState.fromMap(this, m);
          if (state != null) {
            _savedEditorStates[m['file']] = state;
          }
        });
        // Restore opened files.
        for (String filePersistID in openedTabs) {
          File f = _workspace.restoreResource(filePersistID);
          openOrSelect(f, switching: false);
        }
      }
    });
  }

  _EditorState _getStateFor(File file) {
    for (_EditorState state in _openedEditorStates) {
      if (state.file == file) {
        return state;
      }
    }

    return null;
  }

  void _switchState(_EditorState state) {
    if (_currentState != state) {
      if (_currentState != null) {
        _currentState.updateState();
      }

      _currentState = state;
      _selectedController.add(currentFile);
      if (state == null) {
        _aceContainer.switchTo(null);
        persistState();
      } else {
        state.withSession().then((state) {
          // Test if other state have been set before this state is appiled.
          if (state != _currentState) {
            return;
          }
          _selectedController.add(currentFile);
          _aceContainer.switchTo(state.session);
          _aceContainer.cursorPosition = state.cursorPosition;
          persistState();
        });
      }
    }
  }

  Timer _timer;

  void _startSaveTimer() {
    _eventBus.addEvent('fileModified', currentFile);

    if (_timer != null) _timer.cancel();

    _timer = new Timer(new Duration(seconds: 2), () => _saveAll());
  }

  void _saveAll() {
    if (_timer != null) {
      _timer.cancel();
      _timer = null;
    }

    // TODO: start a workspace change event; this might modify multiple files
    _openedEditorStates.forEach((e) => e.save());
    // TODO: end the workspace change event

    _eventBus.addEvent('filesSaved', null);
  }

  // EditorProvider
  Editor createEditorForFile(File file) {
    ace.AceEditor editor = new ace.AceEditor(_aceContainer);
    _editorMap[file] = editor;
    openOrSelect(file);
    editor.file = file;
    return editor;
  }

  void selectFileForEditor(Editor editor, File file) {
    _EditorState state = _getStateFor(file);
    _switchState(state);
    _editorMap[file] = editor;
    (editor as ace.AceEditor).file = file;
  }
}

/**
 * This class tracks the state associated with each open editor.
 */
class _EditorState {
  EditorManager manager;
  File file;
  ace.EditSession session;

  int scrollTop = 0;
  html.Point cursorPosition = new html.Point(0, 0);
  bool _dirty = false;

  _EditorState.fromFile(this.manager, this.file);

  factory _EditorState.fromMap(EditorManager manager, Map m) {
    File f = manager._workspace.restoreResource(m['file']);

    if (f == null) {
      return null;
    } else {
      _EditorState state = new _EditorState.fromFile(manager, f);
      state.scrollTop = m['scrollTop'];
      state.cursorPosition = new html.Point(m['column'], m['row']);
      return state;
    }
  }

  bool get dirty => _dirty;

  set dirty(bool value) {
    if (_dirty != value) {
      _dirty = value;
    }

    if (value) {
      manager._startSaveTimer();
    }
  }

  bool get hasSession => session != null;

  void save() {
    if (dirty) {
      file.setContents(session.value);
      dirty = false;
    }
  }

  // This method save the ACE editor state in this class.
  // Then, further calls of toMap() to save the state of the editor will return
  // correct values.
  void updateState() {
    if (session != null) {
      scrollTop = session.scrollTop;
      if (manager._currentState == this) {
        cursorPosition = manager._aceContainer.cursorPosition;
      }
    }
  }

  /**
   * Return a [Map] representing the persistable state of this editor. This map
   * can later be passed into [_EditorState.fromMap] to restore the state.
   */
  Map toMap() {
    Map m = {};
    m['file'] = file.persistToToken();
    m['scrollTop'] = scrollTop;
    m['column'] = cursorPosition.x;
    m['row'] = cursorPosition.y;
    return m;
  }

  Future<_EditorState> withSession() {
    if (hasSession) {
      return new Future.value(this);
    } else {
      Completer<_EditorState> completer = new Completer<_EditorState>();
      file.getContents().then((text) {
        manager._prefStore.getJsonValue('fileTypePrefs/${canonicalFileExt(file.name)}',
                                        ifAbsent: () => {'useSoftTabs' : true, 'tabSize' : 2})
            .then((prefs) {
              session = manager._aceContainer.createEditSession(text, file.name, prefs);
              session.scrollTop = scrollTop;
              session.onChange.listen((delta) => dirty = true);
              completer.complete(this);
            });
      });

      return completer.future;
    }
  }
}<|MERGE_RESOLUTION|>--- conflicted
+++ resolved
@@ -49,13 +49,9 @@
 class EditorManager implements EditorProvider {
   final Workspace _workspace;
   final ace.AceContainer _aceContainer;
-<<<<<<< HEAD
   final PreferenceStore _prefStore;
-=======
-  final PreferenceStore _prefs;
   final EventBus _eventBus;
 
->>>>>>> 44eab8f8
   final int PREFS_EDITORSTATES_VERSION = 1;
 
   // List of files opened in a tab.
@@ -71,13 +67,9 @@
   final StreamController<File> _selectedController =
       new StreamController.broadcast();
 
-<<<<<<< HEAD
-  EditorManager(this._workspace, this._aceContainer, this._prefStore) {
-=======
   // TODO: Investigate dependency injection OR overridable singletons. We're
   // passing around too many ctor vars.
-  EditorManager(this._workspace, this._aceContainer, this._prefs, this._eventBus) {
->>>>>>> 44eab8f8
+  EditorManager(this._workspace, this._aceContainer, this._prefStore, this._eventBus) {
     _workspace.whenAvailable().then((_) {
       _restoreState().then((_) {
         _loadedCompleter.complete(true);
