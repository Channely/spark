--- conflicted
+++ resolved
@@ -33,12 +33,10 @@
   FilesControllerDelegate _delegate;
   // Map of nodeUID to the resources of the workspace for a quick lookup.
   Map<String, Resource> _filesMap;
-<<<<<<< HEAD
   // Cache of sorted children of nodes.
   Map<String, List<String>> _childrenCache;
-=======
+  // Preferences where to store tree expanded/collapsed state.
   preferences.PreferenceStore localPrefs = preferences.localStore;
->>>>>>> 2d6d6247
 
   FilesController(Workspace workspace,
                   FilesControllerDelegate delegate,
@@ -441,7 +439,11 @@
         y + counterTextPosition);
   }
 
-<<<<<<< HEAD
+  void treeViewSaveExpandedState(TreeView view) {
+    localPrefs.setValue('FilesExpandedState',
+        JSON.encode(_treeView.expandedState));
+  }
+
   // Cache management for sorted list of resources.
 
   void _cacheChildren(String nodeUID) {
@@ -469,22 +471,12 @@
 
   // Processing workspace events.
 
-=======
-  void treeViewSaveExpandedState(TreeView view) {
-    localPrefs.setValue('FilesExpandedState',
-        JSON.encode(_treeView.expandedState));
-  }
-
->>>>>>> 2d6d6247
   void _addAllFiles() {
     for (Resource resource in _workspace.getChildren()) {
       _files.add(resource);
       _recursiveAddResource(resource);
     }
-<<<<<<< HEAD
     _sortTopLevel();
-    _reloadData();
-=======
     localPrefs.getValue('FilesExpandedState').then((String state) {
       if (state != null) {
         _treeView.restoreExpandedState(JSON.decode(state));
@@ -492,7 +484,6 @@
         _treeView.reloadData();
       }
     });
->>>>>>> 2d6d6247
   }
 
   /**
