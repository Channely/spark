<!DOCTYPE html>

<!-- Copyright (c) 2013, Google Inc. Please see the AUTHORS file for details.
     All rights reserved. Use of this source code is governed by a BSD-style
     license that can be found in the LICENSE file. -->

<link rel="import" href="../../packages/spark_widgets/spark-button/spark-button.html">
<link rel="import" href="../../packages/spark_widgets/spark-icon/spark-icon.html">
<link rel="import" href="../../packages/spark_widgets/spark-icon-button/spark-icon-button.html">
<link rel="import" href="../../packages/spark_widgets/spark-overlay/spark-overlay.html">
<link rel="import" href="../../packages/spark_widgets/spark-select/spark-select.html">
<link rel="import" href="../../packages/spark_widgets/spark-splitter/spark-splitter.html">
<link rel="import" href="../../packages/spark_widgets/spark-toolbar/spark-toolbar.html">

<link rel="import" href="../../packages/polymer_elements/polymer_flex_layout/polymer_flex_panel.html">

<polymer-element name="spark-polymer-ui">
  <template>

    <!-- BUG: https://code.google.com/p/dart/issues/detail?id=14382 -->
    <!-- link rel="stylesheet" href="spark_polymer_ui.css"-->
    <style>

@import url("packages/bootjack/css/bootstrap.css");
@import url("packages/bootjack/css/bootstrap-theme.css");
@import url("lib/ui/widgets/listview.css");
@import url("lib/ui/widgets/treeview.css");
@import url("lib/ui/widgets/tabview.css");
@import url("lib/ui/widgets/imageviewer.css");

#status {
  flex: 1;
  vertical-align: bottom;
}

#status.error {
  color: #C66;
}

.fileview-filename-container {
}

.fileview-filename-container .filename {
  display: inline-block;
}

.fileview-filename-container .menu {
  opacity: 0;
  position: absolute;
  right: 0;
  width: 15px;
}

.fileview-filename-container .menu.open {
  opacity: 1;
}

.fileview-filename-container .filename {
  font-family: Helvetica, Sans-serif;
  font-size: 13px;
  overflow: hidden;
  position: absolute;
  top: 1px;
  text-overflow: ellipsis;
  white-space: nowrap;
  width: 100%;
}

.fileview-filename-container:hover .filename {
  width: calc(100% - 15px);
}

.fileview-filename-container:hover .menu {
  opacity: 1.0;
}

.ace_gutter-cell {
  color: #aaa;
}

#splitview {
  display: flex;
  height: 100%;
  width: 100%;
}

#fileViewArea {
  position: relative;
  width: 300px;
}

#fileViewArea .listview-container {
  bottom: 0;
  left: 0;
  overflow-x: auto;
  overflow-y: auto;
  position: absolute;
  right: 0;
  top: 0;
}

#fileViewArea .listview-dragover {
  bottom: 0;
  left: 0;
  pointer-events: none;
  position: absolute;
  right: 0;
  top: 0;
}

#fileViewArea .listview-dragover.listview-dragover-active {
  border: 2px solid #aaf;
}

#editorArea {
  flex: 1;
  overflow: hidden;
  position: relative;
}

/*
#toolbar {
  border-top: 1px solid #ddd;
  border-bottom: 1px solid #ddd;
}

#toolbar spark-button {
  outline: none;
}
*/

#hotdogMenu li {
  min-width: 16em;
}

#file-item-context-menu {
  top: 0;
  left: 0;
  position: fixed;
  z-index: 100;
  display: none;
}

#file-item-context-menu.open {
  display: block;
}

#file-item-context-menu .backdrop {
  position: fixed;
  top: 0;
  left: 0;
  width: 100%;
  height: 100%;
  background-color: rgba(0, 0, 0, 0);
}

/* bootstrap overrides */
/*
#toolbar .btn {
  margin: 0px 2px 0px 2px;
  padding: 2px 8px 2px 8px;
}
*/

#hotdogMenu .main-menu-button {
  background-image: url(../../images/menu.png);
  background-position: -1px -2px;
  height: 26px;
  width: 26px;
}

#hotdogMenu .main-menu-button:focus {
  background-color: white;
}

/** Dialog Stuff */
.spark-overlay-scale-slideup {
  top: 72px;
  left: 50%;
  width: 512px;
  margin-left: -256px;
}

#deleteDialog, #fileNewDialog, #renameDialog {
  width: 412px;
}

.spark-overlay-scale-slideup {
  box-sizing: border-box;
  -moz-box-sizing: border-box;
  font-family: Arial, Helvetica, sans-serif;
  font-size: 13px;
  -webkit-user-select: none;
  -moz-user-select: none;
  overflow: hidden;
  background: white;
  padding:30px 42px;
  outline: 1px solid rgba(0,0,0,0.2);
  box-shadow: 0 4px 16px rgba(0,0,0,0.2);
}
    </style>

    <spark-toolbar id="toolbar" color="white">
      <spark-icon-button id="openFile" src="images/open.png"></spark-icon-button>
      <spark-icon-button id="newFile" src="images/add.png"></spark-icon-button>

      <span id="status"></span>

      <div id="hotdogMenu" class="btn-group">
        <!-- TEMP(ussuri): All of this is temp, but especially the on-click
          below. The menu was expected to drop down without it, but Bootjack
          refused to cooperate with Polymer here and in other places.
        -->
        <button type="button" data-toggle="dropdown"
            class="btn btn-default dropdown-toggle main-menu-button"
            on-click={{toggleDropdownMenu}}>
        </button>
        <ul id="dropDownMenu" class="dropdown-menu pull-right">
          <li id="changeTheme" class="disabled"><a><span>Change Theme</span>
            <span class="pull-right">
              <spark-button id="themeLeft"><strong>-</strong></spark-button>
              <spark-button id="themeRight"><strong>+</strong></spark-button>
            </span></a>
          </li>
          <li id="changeKeys" class="disabled"><a><span>Spark Default</span>
            <span class="pull-right">
              <spark-button id="keysLeft"><strong>-</strong></spark-button>
              <spark-button id="keysRight"><strong>+</strong></spark-button>
            </span></a>
          </li>
        </ul>
      </div>
    </spark-toolbar>

    <!-- Temporarily switch back to div: most recent polymer-flex-panel
      requires working external CSS linking.
      TODO(ussuri): revert once external CSS linking is available
      (don't forget to remove 'display: flex' in the CSS). -->
    <!--polymer-flex-panel id="splitview"-->
    <div id="splitview">
      <div id="fileViewArea" min-size="100"></div>
      <spark-splitter direction="left"></spark-splitter>
      <div id="editorArea" min-size="200"></div>
    <!--/polymer-flex-panel-->
    </div>

    <!-- File context menu -->
    <div id="file-item-context-menu" class="dropdown">
      <div class="backdrop"></div>
      <ul class="dropdown-menu" role="menu">
      </ul>
    </div>

    <!-- Delete File dialog -->
    <spark-overlay id="deleteDialog" class="spark-overlay-scale-slideup">
      <div class="modal-body">
        <p id="message"></p>
      </div>
      <div class="modal-footer">
        <spark-button overlay-toggle data-dismiss="modal">
          Cancel
        </spark-button>
        <spark-button id="deleteOkButton" overlay-toggle primary
            data-dismiss="modal">
          Delete
        </spark-button>
      </div>
    </spark-overlay>

    <!-- New File dialog -->
    <spark-overlay id="fileNewDialog" class="spark-overlay-scale-slideup">
      <div class="modal-body">
        <p>
          File name:  <input id="fileName" type="text">
        </p>
      </div>
      <div class="modal-footer">
        <spark-button overlay-toggle data-dismiss="modal">
          Cancel
        </spark-button>
        <spark-button id="fileNewOkButton" overlay-toggle primary
            data-dismiss="modal">
          Create
        </spark-button>
      </div>
    </spark-overlay>

    <!-- Rename File dialog -->
    <spark-overlay id="renameDialog" class="spark-overlay-scale-slideup">
      <div class="modal-body">
        <p>
<<<<<<< HEAD
          File name: <input id="fileName" type="text">
=======
          File name:  <input id="fileName" type="text">
>>>>>>> 0c42f619
        </p>
      </div>
      <div class="modal-footer">
        <spark-button overlay-toggle data-dismiss="modal">
          Cancel
        </spark-button>
        <spark-button id="renameOkButton" overlay-toggle primary
            data-dismiss="modal">
          Rename
        </spark-button>
      </div>
    </spark-overlay>

<<<<<<< HEAD
=======

>>>>>>> 0c42f619
    <!-- Git Clone dialog -->
    <spark-overlay id="gitCloneDialog" class="spark-overlay-scale-slideup">
      <div class="modal-header">
        <spark-button overlay-toggle class="close" data-dismiss="modal"
            aria-hidden="true">&times;</spark-button>
        <h4 class="modal-title">New Git Project</h4>
      </div>
      <div class="modal-body">
        Project Name: <input id="gitProjectName" type="text"></input><br/><br/>
        Repository URL: <input id="gitRepoUrl" type="text"></input>
      </div>
      <div class="modal-footer">
        <spark-button overlay-toggle data-dismiss="modal">
          Cancel
        </spark-button>
        <spark-button id="gitCloneButton" overlay-toggle primary
          data-dismiss="modal">
          Clone
        </spark-button>
      </div>
    </spark-overlay><!-- /.modal -->

    <!-- About dialog -->
    <spark-overlay id="aboutDialog" class="spark-overlay-scale-slideup">
      <div class="modal-header">
        <h4 class="modal-title">Spark</h4>
      </div>
      <div class="modal-body">
        <dl>
          <dt>A Chrome Apps based development environment</dt>
          <dd>version <span id="aboutVersion"></span></dd>
        </dl>
        <div class="checkbox">
          <label>
            <input id="analyticsCheck" type="checkbox">
              Allow Spark to collect anonymous usage statistics
          </label>
        </div>
      </div>
      <div class="modal-footer">
        <spark-button overlay-toggle primary data-dismiss="modal">
          Close
        </spark-button>
      </div>
    </spark-overlay><!-- /.modal -->
  </template>

  <script type="application/dart" src="spark_polymer_ui.dart"></script>
</polymer-element><|MERGE_RESOLUTION|>--- conflicted
+++ resolved
@@ -289,11 +289,7 @@
     <spark-overlay id="renameDialog" class="spark-overlay-scale-slideup">
       <div class="modal-body">
         <p>
-<<<<<<< HEAD
-          File name: <input id="fileName" type="text">
-=======
           File name:  <input id="fileName" type="text">
->>>>>>> 0c42f619
         </p>
       </div>
       <div class="modal-footer">
@@ -307,10 +303,6 @@
       </div>
     </spark-overlay>
 
-<<<<<<< HEAD
-=======
-
->>>>>>> 0c42f619
     <!-- Git Clone dialog -->
     <spark-overlay id="gitCloneDialog" class="spark-overlay-scale-slideup">
       <div class="modal-header">
