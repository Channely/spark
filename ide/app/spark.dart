// Copyright (c) 2013, Google Inc. Please see the AUTHORS file for details.
// All rights reserved. Use of this source code is governed by a BSD-style
// license that can be found in the LICENSE file.

library spark;

import 'dart:async';
import 'dart:convert' show JSON;
import 'dart:html';

import 'package:bootjack/bootjack.dart' as bootjack;
import 'package:chrome_gen/chrome_app.dart' as chrome;
import 'package:logging/logging.dart';

import 'lib/ace.dart';
import 'lib/actions.dart';
import 'lib/analytics.dart' as analytics;
import 'lib/app.dart';
import 'lib/editorarea.dart';
import 'lib/editors.dart';
import 'lib/utils.dart';
import 'lib/preferences.dart' as preferences;
import 'lib/tests.dart';
import 'lib/ui/files_controller.dart';
import 'lib/ui/files_controller_delegate.dart';
import 'lib/ui/widgets/splitview.dart';
import 'lib/workspace.dart' as ws;
import 'test/all.dart' as all_tests;

/**
 * Returns true if app.json contains a test-mode entry set to true.
 * If app.json does not exit, it returns true.
 */
Future<bool> isTestMode() {
  String url = chrome.runtime.getURL('app.json');
  return HttpRequest.getString(url).then((String contents) {
    bool result = true;
    try {
      Map info = JSON.decode(contents);
      result = info['test-mode'];
    } catch(exception, stackTrace) {
      // If JSON is invalid, assume test mode.
      result = true;
    }
    return result;
  }).catchError((e) {
    return true;
  });
}

void main() {
  isTestMode().then((testMode) {
    Spark spark = new Spark(testMode);
    spark.start();
  });
}

class Spark extends Application implements FilesControllerDelegate {
  final bool developerMode;

  // The Google Analytics app ID for Spark.
  static final _ANALYTICS_ID = 'UA-45578231-1';

  AceEditor editor;
  ws.Workspace workspace;
  EditorManager editorManager;
  EditorArea editorArea;
  analytics.Tracker tracker = new analytics.NullTracker();

  preferences.PreferenceStore localPrefs;
  preferences.PreferenceStore syncPrefs;

  ActionManager actionManager;

  SplitView _splitView;
  FilesController _filesController;
  PlatformInfo _platformInfo;
  TestDriver _testDriver;
  bootjack.Modal _aboutBox;

  Spark(this.developerMode) {
    document.title = appName;

    localPrefs = preferences.localStore;
    syncPrefs = preferences.syncStore;

    actionManager = new ActionManager();

    analytics.getService('Spark').then((service) {
      // Init the analytics tracker and send a page view for the main page.
      tracker = service.getTracker(_ANALYTICS_ID);
      tracker.sendAppView('main');
      _startTrackingExceptions();
    });

    addParticipant(new _SparkSetupParticipant(this));

    // TODO: this event is not being fired. A bug with chrome apps / Dartium?
    chrome.app.window.onClosed.listen((_) {
      close();
    });

    workspace = new ws.Workspace(localPrefs);
    editor = new AceEditor(new DivElement());

    editorManager = new EditorManager(workspace, editor, localPrefs);
    editorManager.loaded.then((_) {
      List<ws.Resource> files = editorManager.files.toList();
      editorManager.files.forEach((file) {
        editorArea.selectFile(file, forceOpen: true, switchesTab: false);
      });
      localPrefs.getValue('lastFileSelection').then((String filePath) {
        if (editorArea.tabs.isEmpty) return;
        if (filePath == null) {
          editorArea.tabs[0].select();
          return;
        }
        ws.Resource resource = workspace.restoreResource(filePath);
        if (resource == null) {
          editorArea.tabs[0].select();
          return;
        }
        editorArea.selectFile(resource, switchesTab: true);
      });
    });

    editorArea = new EditorArea(document.getElementById('editorArea'),
                                editorManager,
                                allowsLabelBar: true);
    editorArea.onSelected.listen((EditorTab tab) {
      _filesController.selectFile(tab.file);
      localPrefs.setValue('lastFileSelection', tab.file.path);
    });
    _filesController = new FilesController(workspace, this);

    setupSplitView();
    setupFileActions();
    setupEditorThemes();

    // Init the bootjack library (a wrapper around bootstrap).
    bootjack.Bootjack.useDefault();

    createActions();
    buildMenu();

    actionManager.registerKeyListener();
  }

  String get appName => i18n('app_name');

  String get appVersion => chrome.runtime.getManifest()['version'];

  PlatformInfo get platformInfo => _platformInfo;

  void setupSplitView() {
    _splitView = new SplitView(querySelector('#splitview'));
    _splitView.onResized.listen((_) {
      editor.resize();
      syncPrefs.setValue('splitViewPosition', _splitView.position.toString());
    });
    syncPrefs.getValue('splitViewPosition').then((String position) {
      if (position != null) {
        int value = int.parse(position, onError: (_) => 0);
        if (value != 0) {
          _splitView.position = value;
        }
      }
    });
  }

  void setupFileActions() {
    querySelector("#newFile").onClick.listen(
        (_) => actionManager.getAction('file-new').invoke());
    querySelector("#openFile").onClick.listen(
        (_) => actionManager.getAction('file-open').invoke());
  }

  void setupEditorThemes() {
    syncPrefs.getValue('aceTheme').then((String theme) {
      if (theme != null && AceEditor.THEMES.contains(theme)) {
        editor.theme = theme;
      }
    });
  }

  void newFile() {
    // TODO:

    print('implement newFile()');
  }

  void openFile() {
    chrome.ChooseEntryOptions options = new chrome.ChooseEntryOptions(
        type: chrome.ChooseEntryType.OPEN_WRITABLE_FILE);
    chrome.fileSystem.chooseEntry(options).then((chrome.ChooseEntryResult result) {
      chrome.ChromeFileEntry entry = result.entry;

      if (entry != null) {
        workspace.link(entry, false).then((file) {
          editorArea.selectFile(file, forceOpen: true, switchesTab: true);
          workspace.save();
        });
      }
    }).catchError((e) => null);
  }

  void openProject(_) {
    chrome.ChooseEntryOptions options = new chrome.ChooseEntryOptions(
        type: chrome.ChooseEntryType.OPEN_DIRECTORY);
    chrome.fileSystem.chooseEntry(options).then((chrome.ChooseEntryResult result) {
      chrome.ChromeFileEntry entry = result.entry;

      if (entry != null) {
        workspace.link(entry, false).then((file) {
          _filesController.selectLastFile();
          workspace.save();
        });
      }
    }).catchError((e) => null);
  }

  void deleteFile(_) {
    // TODO: handle multiple selection
    var sel = _filesController.getSelection();
    if (sel.isNotEmpty) {
      sel.first.delete();
    }
  }

  void createActions() {
    actionManager.registerAction(new FileNewAction(this));
    actionManager.registerAction(new FileOpenAction(this));
    actionManager.registerAction(new FileSaveAction(this));
    actionManager.registerAction(new FileExitAction(this));
    actionManager.registerAction(new FileDeleteAction(this));
    actionManager.registerAction(new ProjectOpenAction(this));
  }

  void buildMenu() {
    UListElement ul = querySelector('#hotdogMenu ul');

    ul.children.insert(0, _createLIElement(null));
    ul.children.insert(0, _createMenuItem(actionManager.getAction('project-open')));
    ul.children.insert(0, _createMenuItem(actionManager.getAction('file-delete')));
    ul.children.insert(0, _createMenuItem(actionManager.getAction('file-open')));
    ul.children.insert(0, _createMenuItem(actionManager.getAction('file-new')));

    querySelector('#themeLeft').onClick.listen((e) {
      e.stopPropagation();
      _handleChangeTheme(themeLeft: true);
    });
    querySelector('#themeRight').onClick.listen((e) {
      e.stopPropagation();
      _handleChangeTheme(themeLeft: false);
    });

    if (developerMode) {
      ul.children.add(_createLIElement(null));
      ul.children.add(
          _createLIElement('Run Tests', () => _testDriver.runTests()));
    }

    ul.children.add(_createLIElement(null));
    ul.children.add(_createLIElement('About Spark', _handleAbout));
  }

  void showStatus(String text, {bool error: false}) {
    Element element = querySelector("#status");
    element.text = text;
    element.classes.toggle('error', error);
  }

  // Implementation of FilesControllerDelegate interface.
<<<<<<< HEAD
  void selectInEditor(Resource file,
                      {bool forceOpen: false, bool replaceCurrent: true}) {
    if (forceOpen || editorManager.isFileOpened(file)) {
      editorArea.selectFile(file, forceOpen: forceOpen,
          replaceCurrent: replaceCurrent);
=======

  void selectInEditor(ws.Resource file, {bool forceOpen: false}) {
    if (forceOpen || editorManager.isFileOpend(file)) {
      editorArea.selectFile(file, forceOpen: forceOpen);
>>>>>>> b5033f6d
    }
  }

  void _handleChangeTheme({bool themeLeft: true}) {
    int index = AceEditor.THEMES.indexOf(editor.theme);
    index = (index + (themeLeft ? -1 : 1)) % AceEditor.THEMES.length;
    String themeName = AceEditor.THEMES[index];
    editor.theme = themeName;
    syncPrefs.setValue('aceTheme', themeName);
  }

  void _handleAbout() {
    if (_aboutBox == null) {
      _aboutBox = bootjack.Modal.wire(querySelector('#aboutDialog'));

      var checkbox = _aboutBox.element.querySelector('#analyticsCheck');
      checkbox.checked = tracker.service.getConfig().isTrackingPermitted();
      checkbox.onChange.listen((e) {
        tracker.service.getConfig().setTrackingPermitted(checkbox.checked);
      });

      _aboutBox.element.querySelector('#aboutVersion').text = appVersion;
    }

    _aboutBox.show();
  }

  LIElement _createLIElement(String title, [Function onClick]) {
    LIElement li = new LIElement();

    if (title == null) {
      li.classes.add('divider');
    } else {
      AnchorElement a = new AnchorElement();
      a.text = title;
      li.children.add(a);
    }

    if (onClick != null) {
      li.onClick.listen((_) => onClick());
    }

    return li;
  }

  LIElement _createMenuItem(Action action) {
    LIElement li = new LIElement();

    AnchorElement a = new AnchorElement();
    a.text = action.name;
    SpanElement span = new SpanElement();
    span.text = action.getBindingDescription();
    span.classes.add('pull-right');
    a.children.add(span);
    li.children.add(a);
    li.onClick.listen((_) => action.invoke());

    return li;
  }

  void _startTrackingExceptions() {
    // Handle logged exceptions.
    Logger.root.onRecord.listen((LogRecord r) {
      if (r.level >= Level.SEVERE && r.loggerName != 'spark.tests') {
        // We don't log the error object because of PII concerns.
        // TODO: we need to add a test to verify this
        String error = r.error != null ? r.error.runtimeType.toString() : r.message;
        String desc = '${error}\n${minimizeStackTrace(r.stackTrace)}'.trim();

        if (desc.length > analytics.MAX_EXCEPTION_LENGTH) {
          desc = '${desc.substring(0, analytics.MAX_EXCEPTION_LENGTH - 1)}~';
        }

        tracker.sendException(desc);
      }
    });

    // TODO: currently, there's no way in Dart to handle uncaught exceptions

  }
}

class PlatformInfo {
  /**
   * The operating system chrome is running on. One of: "mac", "win", "android",
   * "cros", "linux", "openbsd".
   */
  final String os;

  /**
   * The machine's processor architecture. One of: "arm", "x86-32", "x86-64".
   */
  final String arch;

  /**
   * The native client architecture. This may be different from arch on some
   * platforms. One of: "arm", "x86-32", "x86-64".
   */
  final String nacl_arch;

  PlatformInfo._(this.os, this.arch, this.nacl_arch);

  String toString() => "${os}, ${arch}, ${nacl_arch}";
}

class _SparkSetupParticipant extends LifecycleParticipant {
  Spark spark;

  _SparkSetupParticipant(this.spark);

  Future applicationStarting(Application application) {
    // get platform info
    return chrome.runtime.getPlatformInfo().then((Map m) {
      spark._platformInfo = new PlatformInfo._(m['os'], m['arch'], m['nacl_arch']);
      spark.workspace.restore().then((value) {
        if (spark.workspace.getFiles().length == 0) {
          // No files, just focus the editor.
          spark.editor.focus();
        }
      });
    });
  }

  Future applicationStarted(Application application) {
    if (spark.developerMode) {
      spark._testDriver = new TestDriver(
          all_tests.defineTests, connectToTestListener: true);
    }
  }

  Future applicationClosed(Application application) {
    // TODO: flush out any preference info or workspace state?

    spark.editorManager.persistState();

    spark.localPrefs.flush();
    spark.syncPrefs.flush();
  }
}

/**
 * The abstract parent class of Spark related actions.
 */
abstract class SparkAction extends Action {
  Spark spark;

  SparkAction(this.spark, String id, String name) : super(id, name);

  void invoke() {
    // Send an action event with the 'main' event category.
    spark.tracker.sendEvent('main', id);

    _invoke();
  }

  void _invoke();
}

class FileNewAction extends SparkAction {
  FileNewAction(Spark spark) : super(spark, "file-new", "New") {
    defaultBinding("ctrl-n");
  }

  void _invoke() => spark.newFile();
}

class FileOpenAction extends SparkAction {
  FileOpenAction(Spark spark) : super(spark, "file-open", "Open...") {
    defaultBinding("ctrl-o");
  }

  void _invoke() => spark.openFile();
}

class FileSaveAction extends SparkAction {
  FileSaveAction(Spark spark) : super(spark, "file-save", "Save") {
    defaultBinding("ctrl-s");
  }

  void _invoke() => spark.editorManager.saveAll();
}

class FileDeleteAction extends SparkAction {
  FileDeleteAction(Spark spark) : super(spark, "file-delete", "Delete");

  void _invoke() => spark.deleteFile(null);
}

class FileExitAction extends SparkAction {
  FileExitAction(Spark spark) : super(spark, "file-exit", "Quit") {
    macBinding("ctrl-q");
    winBinding("ctrl-shift-f4");
  }

  void _invoke() {
    spark.close().then((_) {
      chrome.app.window.current().close();
    });
  }
}

class ProjectOpenAction extends SparkAction {
  ProjectOpenAction(Spark spark) : super(spark, "project-open", "Open Project...");

  void _invoke() => spark.openProject(null);
}<|MERGE_RESOLUTION|>--- conflicted
+++ resolved
@@ -270,19 +270,11 @@
     element.classes.toggle('error', error);
   }
 
-  // Implementation of FilesControllerDelegate interface.
-<<<<<<< HEAD
-  void selectInEditor(Resource file,
+  void selectInEditor(ws.Resource file,
                       {bool forceOpen: false, bool replaceCurrent: true}) {
     if (forceOpen || editorManager.isFileOpened(file)) {
       editorArea.selectFile(file, forceOpen: forceOpen,
           replaceCurrent: replaceCurrent);
-=======
-
-  void selectInEditor(ws.Resource file, {bool forceOpen: false}) {
-    if (forceOpen || editorManager.isFileOpend(file)) {
-      editorArea.selectFile(file, forceOpen: forceOpen);
->>>>>>> b5033f6d
     }
   }
 
