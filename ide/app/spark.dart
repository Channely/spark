// Copyright (c) 2013, Google Inc. Please see the AUTHORS file for details.
// All rights reserved. Use of this source code is governed by a BSD-style
// license that can be found in the LICENSE file.

library spark;

import 'dart:async';
import 'dart:convert' show JSON;
import 'dart:html';

import 'package:bootjack/bootjack.dart' as bootjack;
<<<<<<< HEAD
import 'package:chrome_gen/chrome_app.dart' as chrome;
=======
import 'package:chrome_gen/chrome_app.dart' as chrome_gen;
import 'package:logging/logging.dart';
>>>>>>> 9e949cd8

import 'lib/ace.dart';
import 'lib/actions.dart';
import 'lib/analytics.dart' as analytics;
import 'lib/app.dart';
import 'lib/editors.dart';
import 'lib/utils.dart';
import 'lib/preferences.dart' as preferences;
import 'lib/tests.dart';
import 'lib/ui/files_controller.dart';
import 'lib/ui/files_controller_delegate.dart';
import 'lib/ui/widgets/splitview.dart';
import 'lib/workspace.dart';
import 'test/all.dart' as all_tests;

/**
 * Returns true if app.json contains a test-mode entry set to true.
 * If app.json does not exit, it returns true.
 */
Future<bool> isTestMode() {
  String url = chrome.runtime.getURL('app.json');
  return HttpRequest.getString(url).then((String contents) {
    bool result = true;
    try {
      Map info = JSON.decode(contents);
      result = info['test-mode'];
    } catch(exception, stackTrace) {
      // If JSON is invalid, assume test mode.
      result = true;
    }
    return result;
  }).catchError((e) {
    return true;
  });
}

void main() {
  isTestMode().then((testMode) {
    Spark spark = new Spark(testMode);
    spark.start();
  });
}

class Spark extends Application implements FilesControllerDelegate {
  final bool developerMode;

  // The Google Analytics app ID for Spark.
  static final _ANALYTICS_ID = 'UA-45578231-1';

  AceEditor editor;
  Workspace workspace;
<<<<<<< HEAD
  EditorManager editorManager;
  analytics.Tracker tracker;
=======
  analytics.Tracker tracker = new analytics.NullTracker();
>>>>>>> 9e949cd8

  preferences.PreferenceStore localPrefs;
  preferences.PreferenceStore syncPrefs;

  ActionManager actionManager;

  SplitView _splitView;
  FilesController _filesController;
  PlatformInfo _platformInfo;
  TestDriver _testDriver;

  Spark(this.developerMode) {
    document.title = appName;

    localPrefs = preferences.localStore;
    syncPrefs = preferences.syncStore;

    actionManager = new ActionManager();

    analytics.getService('Spark').then((service) {
      // Init the analytics tracker and send a page view for the main page.
      tracker = service.getTracker(_ANALYTICS_ID);
      tracker.sendAppView('main');
      _startTrackingExceptions();
    });

    addParticipant(new _SparkSetupParticipant(this));

    // TODO: this event is not being fired. A bug with chrome apps / Dartium?
    chrome.app.window.onClosed.listen((_) {
      close();
    });

    workspace = new Workspace(localPrefs);
    editor = new AceEditor();
    editorManager = new EditorManager(workspace, editor, localPrefs);

    _filesController = new FilesController(workspace, this);

    setupSplitView();
    setupFileActions();
    setupEditorThemes();

    // Init the bootjack library (a wrapper around bootstrap).
    bootjack.Bootjack.useDefault();

    createActions();
    buildMenu();

    actionManager.registerKeyListener();
  }

  String get appName => i18n('app_name');

  String get appVersion => chrome.runtime.getManifest()['version'];

  PlatformInfo get platformInfo => _platformInfo;

  void setupSplitView() {
    _splitView = new SplitView(querySelector('#splitview'));
    _splitView.onResized.listen((_) {
      editor.resize();
      syncPrefs.setValue('splitViewPosition', _splitView.position.toString());
    });
    syncPrefs.getValue('splitViewPosition').then((String position) {
      if (position != null) {
        int value = int.parse(position, onError: (_) => 0);
        if (value != 0) {
          _splitView.position = value;
        }
      }
    });
  }

  void setupFileActions() {
    querySelector("#newFile").onClick.listen(
        (_) => actionManager.getAction('file-new').invoke());
    querySelector("#openFile").onClick.listen(
        (_) => actionManager.getAction('file-open').invoke());
  }

  void setupEditorThemes() {
    syncPrefs.getValue('aceTheme').then((String theme) {
      if (theme != null && AceEditor.THEMES.contains(theme)) {
        editor.theme = theme;
      }
    });
  }

  void newFile() {
    // TODO:
    print('implement newFile()');
    //editor.newFile();
  }

  void openFile() {
    chrome.ChooseEntryOptions options = new chrome.ChooseEntryOptions(
        type: chrome.ChooseEntryType.OPEN_WRITABLE_FILE);
    chrome.fileSystem.chooseEntry(options).then((chrome.ChooseEntryResult result) {
      chrome.ChromeFileEntry entry = result.entry;

      if (entry != null) {
        workspace.link(entry, false).then((file) {
          _filesController.selectLastFile();
          workspace.save();
        });
      }
    }).catchError((e) => null);
  }

<<<<<<< HEAD
=======
  void deleteFile(_) {
    // TODO: handle multiple selection
    var sel = _filesController.getSelection();
    if (sel.isNotEmpty) {
     sel.first.delete();
    }
  }

  void saveAsFile(_) {
    chrome_gen.ChooseEntryOptions options = new chrome_gen.ChooseEntryOptions(
        type: chrome_gen.ChooseEntryType.SAVE_FILE);

    chrome_gen.fileSystem.chooseEntry(options).then((chrome_gen.ChooseEntryResult result) {
      chrome_gen.ChromeFileEntry entry = result.entry;
      workspace.link(entry, false).then((file) {
        editor.saveAs(file);
        workspace.save();
      });
    }).catchError((e) => null);
  }

  void saveFile(_) {
    editor.save();
  }

>>>>>>> 9e949cd8
  void createActions() {
    actionManager.registerAction(new FileNewAction(this));
    actionManager.registerAction(new FileOpenAction(this));
    actionManager.registerAction(new FileSaveAction(this));
    actionManager.registerAction(new FileExitAction(this));
    actionManager.registerAction(new FileDeleteAction(this));
  }

  void buildMenu() {
    UListElement ul = querySelector('#hotdogMenu ul');

    ul.children.insert(0, _createLIElement(null));
    ul.children.insert(0, _createMenuItem(actionManager.getAction('file-delete')));
    ul.children.insert(0, _createMenuItem(actionManager.getAction('file-open')));
    ul.children.insert(0, _createMenuItem(actionManager.getAction('file-new')));


    querySelector('#themeLeft').onClick.listen((e) {
      e.stopPropagation();
      _handleChangeTheme(themeLeft: true);
    });
    querySelector('#themeRight').onClick.listen((e) {
      e.stopPropagation();
      _handleChangeTheme(themeLeft: false);
    });

    if (developerMode) {
      ul.children.add(_createLIElement(null));
      ul.children.add(
          _createLIElement('Run Tests', () => _testDriver.runTests()));
    }

    ul.children.add(_createLIElement(null));
    ul.children.add(_createLIElement('Check For Updates…', _handleUpdateCheck));
    ul.children.add(_createLIElement('About Spark', _handleAbout));
  }

  void showStatus(String text, {bool error: false}) {
    Element element = querySelector("#status");
    element.text = text;
    element.classes.toggle('error', error);
  }

  // Implementation of FilesControllerDelegate interface.
  void openInEditor(Resource file) => editorManager.openOrSelect(file);

  void _handleChangeTheme({bool themeLeft: true}) {
    int index = AceEditor.THEMES.indexOf(editor.theme);
    index = (index + (themeLeft ? -1 : 1)) % AceEditor.THEMES.length;
    String themeName = AceEditor.THEMES[index];
    editor.theme = themeName;
    syncPrefs.setValue('aceTheme', themeName);
  }

  void _handleUpdateCheck() {
    showStatus("Checking for updates...");

    chrome.runtime.requestUpdateCheck().then((chrome.RequestUpdateCheckResult result) {
      if (result.status == 'update_available') {
        // result.details['version']
        showStatus("An update is available.");
      } else {
        showStatus("Application is up to date.");
      }
    }).catchError((_) => showStatus(''));
  }

  void _handleAbout() {
    bootjack.Modal modal = bootjack.Modal.wire(querySelector('#aboutDialog'));
    modal.element.querySelector('#aboutVersion').text = appVersion;
    modal.show();
  }

  LIElement _createLIElement(String title, [Function onClick]) {
    LIElement li = new LIElement();

    if (title == null) {
      li.classes.add('divider');
    } else {
      AnchorElement a = new AnchorElement();
      a.text = title;
      li.children.add(a);
    }

    if (onClick != null) {
      li.onClick.listen((_) => onClick());
    }

    return li;
  }

  LIElement _createMenuItem(Action action) {
    LIElement li = new LIElement();

    AnchorElement a = new AnchorElement();
    a.text = action.name;
    SpanElement span = new SpanElement();
    span.text = action.getBindingDescription();
    span.classes.add('pull-right');
    a.children.add(span);
    li.children.add(a);
    li.onClick.listen((_) => action.invoke());

    return li;
  }

  void _startTrackingExceptions() {
    // Handle logged exceptions.
    Logger.root.onRecord.listen((LogRecord r) {
      if (r.level >= Level.SEVERE && r.loggerName != 'spark.tests') {
        // We don't log the error object because of PII concerns.
        // TODO: we need to add a test to verify this
        String error = r.error != null ? r.error.runtimeType.toString() : r.message;
        String desc = '${error}\n${minimizeStackTrace(r.stackTrace)}'.trim();
        
        if (desc.length > analytics.MAX_EXCEPTION_LENGTH) {
          desc = '${desc.substring(0, analytics.MAX_EXCEPTION_LENGTH - 1)}~';
        }
        
        tracker.sendException(desc);
      }
    });

    // TODO: currently, there's no way in Dart to handle uncaught exceptions

  }
}

class PlatformInfo {
  /**
   * The operating system chrome is running on. One of: "mac", "win", "android",
   * "cros", "linux", "openbsd".
   */
  final String os;

  /**
   * The machine's processor architecture. One of: "arm", "x86-32", "x86-64".
   */
  final String arch;

  /**
   * The native client architecture. This may be different from arch on some
   * platforms. One of: "arm", "x86-32", "x86-64".
   */
  final String nacl_arch;

  PlatformInfo._(this.os, this.arch, this.nacl_arch);

  String toString() => "${os}, ${arch}, ${nacl_arch}";
}

class _SparkSetupParticipant extends LifecycleParticipant {
  Spark spark;

  _SparkSetupParticipant(this.spark);

  Future applicationStarting(Application application) {
    // get platform info
    return chrome.runtime.getPlatformInfo().then((Map m) {
      spark._platformInfo = new PlatformInfo._(m['os'], m['arch'], m['nacl_arch']);
      spark.workspace.restore().then((value) {
        if (spark.workspace.getFiles().length == 0) {
          // No files, just focus the editor.
          spark.editor.focus();
        } else {
          // Select the first file.
          spark._filesController.selectFirstFile();
        }
      });
    });
  }

  Future applicationStarted(Application application) {
    if (spark.developerMode) {
      spark._testDriver = new TestDriver(
          all_tests.defineTests, connectToTestListener: true);
    }
  }

  Future applicationClosed(Application application) {
    // TODO: flush out any preference info or workspace state?

    spark.editorManager.persistState();

    spark.localPrefs.flush();
    spark.syncPrefs.flush();
  }
}

/**
 * The abstract parent class of Spark related actions.
 */
abstract class SparkAction extends Action {
  Spark spark;

  SparkAction(this.spark, String id, String name) : super(id, name);

  void invoke() {
    // Send an action event with the 'main' event category.
    spark.tracker.sendEvent('main', id);

    _invoke();
  }

  void _invoke();
}

class FileNewAction extends SparkAction {
  FileNewAction(Spark spark) : super(spark, "file-new", "New") {
    defaultBinding("ctrl-n");
  }

<<<<<<< HEAD
  void invoke() => spark.newFile();
=======
  void _invoke() => spark.newFile(null);
>>>>>>> 9e949cd8
}

class FileOpenAction extends SparkAction {
  FileOpenAction(Spark spark) : super(spark, "file-open", "Open...") {
    defaultBinding("ctrl-o");
  }

<<<<<<< HEAD
  void invoke() => spark.openFile();
=======
  void _invoke() => spark.openFile(null);
>>>>>>> 9e949cd8
}

class FileSaveAction extends SparkAction {
  FileSaveAction(Spark spark) : super(spark, "file-save", "Save") {
    defaultBinding("ctrl-s");
  }

<<<<<<< HEAD
  void invoke() => spark.editorManager.saveAll();
=======
  void _invoke() => spark.saveFile(null);
}

class FileDeleteAction extends SparkAction {
  FileDeleteAction(Spark spark) : super(spark, "file-delete", "Delete");

  void invoke() => spark.deleteFile(null);
>>>>>>> 9e949cd8
}

class FileExitAction extends SparkAction {
  FileExitAction(Spark spark) : super(spark, "file-exit", "Quit") {
    macBinding("ctrl-q");
    winBinding("ctrl-shift-f4");
  }

  void _invoke() {
    spark.close().then((_) {
      chrome.app.window.current().close();
    });
  }
}<|MERGE_RESOLUTION|>--- conflicted
+++ resolved
@@ -9,12 +9,8 @@
 import 'dart:html';
 
 import 'package:bootjack/bootjack.dart' as bootjack;
-<<<<<<< HEAD
 import 'package:chrome_gen/chrome_app.dart' as chrome;
-=======
-import 'package:chrome_gen/chrome_app.dart' as chrome_gen;
 import 'package:logging/logging.dart';
->>>>>>> 9e949cd8
 
 import 'lib/ace.dart';
 import 'lib/actions.dart';
@@ -66,12 +62,8 @@
 
   AceEditor editor;
   Workspace workspace;
-<<<<<<< HEAD
   EditorManager editorManager;
-  analytics.Tracker tracker;
-=======
   analytics.Tracker tracker = new analytics.NullTracker();
->>>>>>> 9e949cd8
 
   preferences.PreferenceStore localPrefs;
   preferences.PreferenceStore syncPrefs;
@@ -163,8 +155,8 @@
 
   void newFile() {
     // TODO:
+
     print('implement newFile()');
-    //editor.newFile();
   }
 
   void openFile() {
@@ -182,34 +174,14 @@
     }).catchError((e) => null);
   }
 
-<<<<<<< HEAD
-=======
   void deleteFile(_) {
     // TODO: handle multiple selection
     var sel = _filesController.getSelection();
     if (sel.isNotEmpty) {
-     sel.first.delete();
-    }
-  }
-
-  void saveAsFile(_) {
-    chrome_gen.ChooseEntryOptions options = new chrome_gen.ChooseEntryOptions(
-        type: chrome_gen.ChooseEntryType.SAVE_FILE);
-
-    chrome_gen.fileSystem.chooseEntry(options).then((chrome_gen.ChooseEntryResult result) {
-      chrome_gen.ChromeFileEntry entry = result.entry;
-      workspace.link(entry, false).then((file) {
-        editor.saveAs(file);
-        workspace.save();
-      });
-    }).catchError((e) => null);
-  }
-
-  void saveFile(_) {
-    editor.save();
-  }
-
->>>>>>> 9e949cd8
+      sel.first.delete();
+    }
+  }
+
   void createActions() {
     actionManager.registerAction(new FileNewAction(this));
     actionManager.registerAction(new FileOpenAction(this));
@@ -324,11 +296,11 @@
         // TODO: we need to add a test to verify this
         String error = r.error != null ? r.error.runtimeType.toString() : r.message;
         String desc = '${error}\n${minimizeStackTrace(r.stackTrace)}'.trim();
-        
+
         if (desc.length > analytics.MAX_EXCEPTION_LENGTH) {
           desc = '${desc.substring(0, analytics.MAX_EXCEPTION_LENGTH - 1)}~';
         }
-        
+
         tracker.sendException(desc);
       }
     });
@@ -422,11 +394,7 @@
     defaultBinding("ctrl-n");
   }
 
-<<<<<<< HEAD
-  void invoke() => spark.newFile();
-=======
-  void _invoke() => spark.newFile(null);
->>>>>>> 9e949cd8
+  void _invoke() => spark.newFile();
 }
 
 class FileOpenAction extends SparkAction {
@@ -434,11 +402,7 @@
     defaultBinding("ctrl-o");
   }
 
-<<<<<<< HEAD
-  void invoke() => spark.openFile();
-=======
-  void _invoke() => spark.openFile(null);
->>>>>>> 9e949cd8
+  void _invoke() => spark.openFile();
 }
 
 class FileSaveAction extends SparkAction {
@@ -446,17 +410,13 @@
     defaultBinding("ctrl-s");
   }
 
-<<<<<<< HEAD
-  void invoke() => spark.editorManager.saveAll();
-=======
-  void _invoke() => spark.saveFile(null);
+  void _invoke() => spark.editorManager.saveAll();
 }
 
 class FileDeleteAction extends SparkAction {
   FileDeleteAction(Spark spark) : super(spark, "file-delete", "Delete");
 
-  void invoke() => spark.deleteFile(null);
->>>>>>> 9e949cd8
+  void _invoke() => spark.deleteFile(null);
 }
 
 class FileExitAction extends SparkAction {
