// Copyright (c) 2013, Google Inc. Please see the AUTHORS file for details.
// All rights reserved. Use of this source code is governed by a BSD-style
// license that can be found in the LICENSE file.

library spark;

import 'dart:async';
import 'dart:convert' show JSON;
import 'dart:html';

import 'package:bootjack/bootjack.dart' as bootjack;
import 'package:chrome_gen/chrome_app.dart' as chrome;

import 'lib/ace.dart';
import 'lib/actions.dart';
import 'lib/analytics.dart' as analytics;
import 'lib/app.dart';
import 'lib/editors.dart';
import 'lib/utils.dart';
import 'lib/preferences.dart' as preferences;
import 'lib/tests.dart';
import 'lib/ui/files_controller.dart';
import 'lib/ui/files_controller_delegate.dart';
import 'lib/ui/widgets/splitview.dart';
import 'lib/workspace.dart';
import 'test/all.dart' as all_tests;

/**
 * Returns true if app.json contains a test-mode entry set to true.
 * If app.json does not exit, it returns true.
 */
Future<bool> isTestMode() {
  String url = chrome.runtime.getURL('app.json');
  return HttpRequest.getString(url).then((String contents) {
    bool result = true;
    try {
      Map info = JSON.decode(contents);
      result = info['test-mode'];
    } catch(exception, stackTrace) {
      // If JSON is invalid, assume test mode.
      result = true;
    }
    return result;
  }).catchError((e) {
    return true;
  });
}

void main() {
  isTestMode().then((testMode) {
    Spark spark = new Spark(testMode);
    spark.start();
  });
}

class Spark extends Application implements FilesControllerDelegate {
  final bool developerMode;

  // The Google Analytics app ID for Spark.
  static final _ANALYTICS_ID = 'UA-45578231-1';

  AceEditor editor;
  Workspace workspace;
  EditorManager editorManager;
  analytics.Tracker tracker;

  preferences.PreferenceStore localPrefs;
  preferences.PreferenceStore syncPrefs;

  ActionManager actionManager;

  SplitView _splitView;
  FilesController _filesController;
  PlatformInfo _platformInfo;
  TestDriver _testDriver;

  Spark(this.developerMode) {
    document.title = appName;

    localPrefs = preferences.localStore;
    syncPrefs = preferences.syncStore;

    actionManager = new ActionManager();

    analytics.getService('Spark').then((service) {
      // Init the analytics tracker and send a page view for the main page.
      tracker = service.getTracker(_ANALYTICS_ID);
      tracker.sendAppView('main', newSession: true);
    });

    addParticipant(new _SparkSetupParticipant(this));

    // TODO: this event is not being fired. A bug with chrome apps / Dartium?
    chrome.app.window.onClosed.listen((_) {
      close();
    });

    workspace = new Workspace(localPrefs);
    editor = new AceEditor();
<<<<<<< HEAD
    editorManager = new EditorManager(workspace, editor, localPrefs);

    _splitView = new SplitView(querySelector('#splitview'));
=======
>>>>>>> b438d1ca
    _filesController = new FilesController(workspace, this);

    setupSplitView();
    setupFileActions();
    setupEditorThemes();

    // Init the bootjack library (a wrapper around bootstrap).
    bootjack.Bootjack.useDefault();

    createActions();
    buildMenu();

    actionManager.registerKeyListener();
  }

  String get appName => i18n('app_name');

  String get appVersion => chrome.runtime.getManifest()['version'];

  PlatformInfo get platformInfo => _platformInfo;

  void setupSplitView() {
    _splitView = new SplitView(querySelector('#splitview'));
    _splitView.onResized.listen((_) {
      editor.resize();
      syncPrefs.setValue('splitViewPosition', _splitView.position.toString());
    });
    syncPrefs.getValue('splitViewPosition').then((String position) {
      if (position != null) {
        int value = int.parse(position, onError: (_) => 0);
        if (value != 0) {
          _splitView.position = value;
        }
      }
    });
  }

  void setupFileActions() {
    querySelector("#newFile").onClick.listen(
        (_) => actionManager.getAction('file-new').invoke());
    querySelector("#openFile").onClick.listen(
        (_) => actionManager.getAction('file-open').invoke());
  }

  void setupEditorThemes() {
    syncPrefs.getValue('aceTheme').then((String theme) {
      if (theme != null && AceEditor.THEMES.contains(theme)) {
        editor.theme = theme;
      }
    });
  }

  void newFile() {
    // TODO:
    print('implement newFile()');
    //editor.newFile();
  }

  void openFile() {
    chrome.ChooseEntryOptions options = new chrome.ChooseEntryOptions(
        type: chrome.ChooseEntryType.OPEN_WRITABLE_FILE);
    chrome.fileSystem.chooseEntry(options).then((chrome.ChooseEntryResult result) {
      chrome.ChromeFileEntry entry = result.entry;

      if (entry != null) {
        workspace.link(entry, false).then((file) {
          _filesController.selectLastFile();
          workspace.save();
        });
      }
    }).catchError((e) => null);
  }

//  void saveAsFile(_) {
//    chrome.ChooseEntryOptions options = new chrome.ChooseEntryOptions(
//        type: chrome.ChooseEntryType.SAVE_FILE);
//
//    chrome.fileSystem.chooseEntry(options).then((chrome.ChooseEntryResult result) {
//      chrome.ChromeFileEntry entry = result.entry;
//      workspace.link(entry, false).then((file) {
//        editor.saveAs(file);
//        workspace.save();
//      });
//    }).catchError((e) => null);
//  }

  void createActions() {
    actionManager.registerAction(new FileNewAction(this));
    actionManager.registerAction(new FileOpenAction(this));
    actionManager.registerAction(new FileSaveAction(this));
    actionManager.registerAction(new FileExitAction(this));
  }

  void buildMenu() {
    UListElement ul = querySelector('#hotdogMenu ul');

    ul.children.insert(0, _createLIElement(null));
    ul.children.insert(0, _createMenuItem(actionManager.getAction('file-open')));
    ul.children.insert(0, _createMenuItem(actionManager.getAction('file-new')));

    querySelector('#themeLeft').onClick.listen((e) {
      e.stopPropagation();
      _handleChangeTheme(themeLeft: true);
    });
    querySelector('#themeRight').onClick.listen((e) {
      e.stopPropagation();
      _handleChangeTheme(themeLeft: false);
    });

    if (developerMode) {
      ul.children.add(_createLIElement(null));
      ul.children.add(
          _createLIElement('Run Tests', () => _testDriver.runTests()));
    }

    ul.children.add(_createLIElement(null));
    ul.children.add(_createLIElement('Check For Updates…', _handleUpdateCheck));
    ul.children.add(_createLIElement('About Spark', _handleAbout));
  }

  void showStatus(String text, {bool error: false}) {
    Element element = querySelector("#status");
    element.text = text;
    element.classes.toggle('error', error);
  }

  // Implementation of FilesControllerDelegate interface.
  void openInEditor(Resource file) => editorManager.select(file);

  void _handleChangeTheme({bool themeLeft: true}) {
    int index = AceEditor.THEMES.indexOf(editor.theme);
    index = (index + (themeLeft ? -1 : 1)) % AceEditor.THEMES.length;
    String themeName = AceEditor.THEMES[index];
    editor.theme = themeName;
    syncPrefs.setValue('aceTheme', themeName);
  }

  void _handleUpdateCheck() {
    showStatus("Checking for updates...");

    chrome.runtime.requestUpdateCheck().then((chrome.RequestUpdateCheckResult result) {
      if (result.status == 'update_available') {
        // result.details['version']
        showStatus("An update is available.");
      } else {
        showStatus("Application is up to date.");
      }
    }).catchError((_) => showStatus(''));
  }

  void _handleAbout() {
    bootjack.Modal modal = bootjack.Modal.wire(querySelector('#aboutDialog'));
    modal.element.querySelector('#aboutVersion').text = appVersion;
    modal.show();
  }

  LIElement _createLIElement(String title, [Function onClick]) {
    LIElement li = new LIElement();

    if (title == null) {
      li.classes.add('divider');
    } else {
      AnchorElement a = new AnchorElement();
      a.text = title;
      li.children.add(a);
    }

    if (onClick != null) {
      li.onClick.listen((_) => onClick());
    }

    return li;
  }

  LIElement _createMenuItem(Action action) {
    LIElement li = new LIElement();

    AnchorElement a = new AnchorElement();
    a.text = action.name;
    SpanElement span = new SpanElement();
    span.text = action.getBindingDescription();
    span.classes.add('pull-right');
    a.children.add(span);
    li.children.add(a);
    li.onClick.listen((_) => action.invoke());

    return li;
  }
}

class PlatformInfo {
  /**
   * The operating system chrome is running on. One of: "mac", "win", "android",
   * "cros", "linux", "openbsd".
   */
  final String os;

  /**
   * The machine's processor architecture. One of: "arm", "x86-32", "x86-64".
   */
  final String arch;

  /**
   * The native client architecture. This may be different from arch on some
   * platforms. One of: "arm", "x86-32", "x86-64".
   */
  final String nacl_arch;

  PlatformInfo._(this.os, this.arch, this.nacl_arch);

  String toString() => "${os}, ${arch}, ${nacl_arch}";
}

class _SparkSetupParticipant extends LifecycleParticipant {
  Spark spark;

  _SparkSetupParticipant(this.spark);

  Future applicationStarting(Application application) {
    // get platform info
    return chrome.runtime.getPlatformInfo().then((Map m) {
      spark._platformInfo = new PlatformInfo._(m['os'], m['arch'], m['nacl_arch']);
      spark.workspace.restore().then((value) {
        if (spark.workspace.getFiles().length == 0) {
          // No files, just focus the editor.
          spark.editor.focus();
        } else {
          // Select the first file.
          spark._filesController.selectFirstFile();
        }
      });
    });
  }

  Future applicationStarted(Application application) {
    if (spark.developerMode) {
      spark._testDriver = new TestDriver(
          all_tests.defineTests, connectToTestListener: true);
    }
  }

  Future applicationClosed(Application application) {
    // TODO: flush out any preference info or workspace state?

    spark.editorManager.persistState();

    spark.localPrefs.flush();
    spark.syncPrefs.flush();
  }
}

/**
 * The abstract parent class of Spark related actions.
 */
abstract class SparkAction extends Action {
  Spark spark;

  SparkAction(this.spark, String id, String name) : super(id, name);
}

class FileNewAction extends SparkAction {
  FileNewAction(Spark spark) : super(spark, "file-new", "New") {
    defaultBinding("ctrl-n");
  }

  void invoke() => spark.newFile();
}

class FileOpenAction extends SparkAction {
  FileOpenAction(Spark spark) : super(spark, "file-open", "Open...") {
    defaultBinding("ctrl-o");
  }

  void invoke() => spark.openFile();
}

class FileSaveAction extends SparkAction {
  FileSaveAction(Spark spark) : super(spark, "file-save", "Save") {
    defaultBinding("ctrl-s");
  }

  void invoke() => spark.editorManager.saveAll();
}

class FileExitAction extends SparkAction {
  FileExitAction(Spark spark) : super(spark, "file-exit", "Quit") {
    macBinding("ctrl-q");
    winBinding("ctrl-shift-f4");
  }

  void invoke() {
    spark.close().then((_) {
      chrome.app.window.current().close();
    });
  }
}<|MERGE_RESOLUTION|>--- conflicted
+++ resolved
@@ -97,12 +97,8 @@
 
     workspace = new Workspace(localPrefs);
     editor = new AceEditor();
-<<<<<<< HEAD
     editorManager = new EditorManager(workspace, editor, localPrefs);
 
-    _splitView = new SplitView(querySelector('#splitview'));
-=======
->>>>>>> b438d1ca
     _filesController = new FilesController(workspace, this);
 
     setupSplitView();
